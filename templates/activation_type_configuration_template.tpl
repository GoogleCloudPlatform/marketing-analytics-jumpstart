{
    "audience-segmentation-15": {
        "activation_event_name": "maj_audience_segmentation_15",
        "source_query_template": "${audience_segmentation_query_template_gcs_path}",
        "measurement_protocol_payload_template": "${measurement_protocol_payload_template_gcs_path}"
    },
    "auto-audience-segmentation-15": {
        "activation_event_name": "maj_auto_audience_segmentation_15",
        "source_query_template": "${auto_audience_segmentation_query_template_gcs_path}",
        "measurement_protocol_payload_template": "${measurement_protocol_payload_template_gcs_path}"
    },
    "cltv-180-180": {
        "activation_event_name": "maj_cltv_180_180",
        "source_query_template": "${cltv_query_template_gcs_path}",
        "measurement_protocol_payload_template": "${measurement_protocol_payload_template_gcs_path}"
    },
    "cltv-180-90": {
        "activation_event_name": "maj_cltv_180_90",
        "source_query_template": "${cltv_query_template_gcs_path}",
        "measurement_protocol_payload_template": "${measurement_protocol_payload_template_gcs_path}"
    },
    "cltv-180-30": {
        "activation_event_name": "maj_cltv_180_30",
        "source_query_template": "${cltv_query_template_gcs_path}",
        "measurement_protocol_payload_template": "${measurement_protocol_payload_template_gcs_path}"
    },
    "purchase-propensity-30-15": {
        "activation_event_name": "maj_purchase_propensity_30_15",
        "source_query_template": "${purchase_propensity_query_template_gcs_path}",
        "measurement_protocol_payload_template": "${measurement_protocol_payload_template_gcs_path}"
    },
    "purchase-propensity-15-15": {
        "activation_event_name": "maj_purchase_propensity_15_15",
        "source_query_template": "${purchase_propensity_query_template_gcs_path}",
        "measurement_protocol_payload_template": "${measurement_protocol_payload_template_gcs_path}"
    },
    "purchase-propensity-15-7": {
        "activation_event_name": "maj_purchase_propensity_15_7",
        "source_query_template": "${purchase_propensity_query_template_gcs_path}",
        "measurement_protocol_payload_template": "${measurement_protocol_payload_template_gcs_path}"
    },
    "churn-propensity-30-15": {
        "activation_event_name": "maj_churn_propensity_30_15",
        "source_query_template": "${churn_propensity_query_template_gcs_path}",
        "measurement_protocol_payload_template": "${measurement_protocol_payload_template_gcs_path}"
<<<<<<< HEAD
    },
=======
    }
>>>>>>> 766482f0
}<|MERGE_RESOLUTION|>--- conflicted
+++ resolved
@@ -43,9 +43,5 @@
         "activation_event_name": "maj_churn_propensity_30_15",
         "source_query_template": "${churn_propensity_query_template_gcs_path}",
         "measurement_protocol_payload_template": "${measurement_protocol_payload_template_gcs_path}"
-<<<<<<< HEAD
-    },
-=======
     }
->>>>>>> 766482f0
 }