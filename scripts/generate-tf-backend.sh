--- conflicted
+++ resolved
@@ -58,39 +58,6 @@
     fi
 section_close
 
-<<<<<<< HEAD
-=======
-section_open "Granting the service account permission to view the Admin Project"
-    gcloud projects add-iam-policy-binding "${TF_STATE_PROJECT}" \
-        --member serviceAccount:"${TF_SERVICE_ACCOUNT_NAME}"@"${TF_STATE_PROJECT}".iam.gserviceaccount.com \
-        --role roles/viewer
-section_close
-
-section_open "Granting the service account permission to manage Cloud Storage"
-    gcloud projects add-iam-policy-binding "${TF_STATE_PROJECT}" \
-        --member serviceAccount:"${TF_SERVICE_ACCOUNT_NAME}"@"${TF_STATE_PROJECT}".iam.gserviceaccount.com \
-        --role roles/storage.admin
-section_close
-
-section_open "Enable the Cloud Resource Manager API with"
-    gcloud services enable cloudresourcemanager.googleapis.com
-section_close
-
-section_open "Creating a new Google Cloud Storage bucket to store the Terraform state in ${TF_STATE_PROJECT} project, bucket: ${TF_STATE_BUCKET}"
-    if gsutil ls -b gs://"${TF_STATE_BUCKET}" >/dev/null 2>&1; then
-        printf "The ${TF_STATE_BUCKET} Google Cloud Storage bucket already exists. \n"
-    else
-        gsutil mb -p "${TF_STATE_PROJECT}" --pap enforced -l "${LOCATION}" -b on gs://"${TF_STATE_BUCKET}"
-        gsutil versioning set on gs://"${TF_STATE_BUCKET}"
-    fi
-section_close
-
-section_open "Creating terraform backend.tf configuration file"
-    TERRAFORM_RUN_DIR="infrastructure/terraform"
-    create_terraform_backend_config_file "${TERRAFORM_RUN_DIR}" "${TF_STATE_BUCKET}"
-section_close
-
->>>>>>> 2cce3fac
 printf "$DIVIDER"
 printf "You got the end the of your generate-tf-backend with everything working. \n"
 printf "$DIVIDER"