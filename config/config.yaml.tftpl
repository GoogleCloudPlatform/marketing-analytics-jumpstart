# Copyright 2023 Google LLC
#
# Licensed under the Apache License, Version 2.0 (the "License");
# you may not use this file except in compliance with the License.
# You may obtain a copy of the License at
#
#     http://www.apache.org/licenses/LICENSE-2.0
#
# Unless required by applicable law or agreed to in writing, software
# distributed under the License is distributed on an "AS IS" BASIS,
# WITHOUT WARRANTIES OR CONDITIONS OF ANY KIND, either express or implied.
# See the License for the specific language governing permissions and
# limitations under the License.

# This *.tftpl file is a Terraform template file. It is used to create or update 
# resources in a Google Cloud project. A Terraform template file contains the 
# configuration parameters for the resources that you want to create or update. 
# It also contains the logic for creating or updating the resources. Terraform 
# template files are typically used to create or update resources that are 
# complex or that require a lot of configuration.
#
# The config.yaml.tftpl file is a YAML file that contains all the configuration 
# parameters for the marketing analytics jumpstart solution. 

# It contains the following sections:
#
# google_cloud_project: This section contains the Google Cloud project ID and project number.
# cloud_build: This section contains the configuration parameters for the Cloud Build pipeline.
# container: This section contains the configuration parameters for the container images.
# artifact_registry: This section contains the configuration parameters for the Artifact Registry repository.
# dataflow: This section contains the configuration parameters for the Dataflow pipeline.
# vertex_ai: This section contains the configuration parameters for the Vertex AI pipeline.
# bigquery: This section contains the configuration parameters for the BigQuery artifacts.

# This block contains general configuration parameters for the Google Cloud Project.
google_cloud_project:
  project_id: "${project_id}" # project_id terraform variable hidrated by terraform.
  project_name: "${project_name}" # project name terraform variable hidrated by terraform.
  project_number: "${project_number}" # project number terraform variable hidrated by terraform.
  region: "${cloud_region}" # region terraform variable hidrated by terraform.

# This block contains configuration parameters for the Cloud Build steps.
# The CI/CD pipelines are going to use Cloud Build to validate and test the solution at any time the
# developer wants.
# The Cloud Build pipeline will be created via a Terraform resource.
# This capability is still under construction, it is not ready to use.
cloud_build:
  project_id: "${project_id}"
  region: "${cloud_region}"
  github:
    owner: "${pipelines_github_owner}"
    repo_name: "${pipelines_github_repo}"
    trigger_branch: "dev"
  build_file: "cloudbuild/pipelines.yaml"
  _REPOSITORY_GCP_PROJECT: "${project_id}"
  _REPOSITORY_NAME: "github_${pipelines_github_owner}_${pipelines_github_repo}"
  _REPOSITORY_BRANCH: "main"
  _GCR_HOSTNAME: "${cloud_region}-docker.pkg.dev"
  _BUILD_REGION: "${cloud_region}"

# This block contains configuration parameters for the container images.
# The CI/CD pipelines are going to use the container parameters to auxiliate the Docker containers
# creation.
# The container images will be created via a Terraform resource.
# This capability is still under construction, it is not ready to use.
container:
  builder:
    # This is the base image used to run linting, formatting and unit tests of the python code.
    base:
      from_image: "python:3.7-alpine3.7"
      base_image_name: "base-builder"
      base_image_prefix: "maj"
    # This is the zetasql formatter image used to format and validate the SQL queries.
    zetasql:
      from_image: "wbsouza/zetasql-formatter:latest"
      base_image_name: "zetasql-formatter"
      base_image_prefix: "maj"
  container_registry_hostname: "${cloud_region}-docker.pkg.dev"
  container_registry_region: "${cloud_region}"

# This block contains configuration parameters for the Artifact Registry repositories.
# The Pipelines terraform module uses Artifact Registry to store the pipelines YAML configuration files
# and the docker images.
# Two repositories are created: one for the pipelines and one for the docker images.
# The pipelines repository is used to store the pipelines YAML configuration files to be compiled 
# and uploaded via a Terraform resource.
# The docker repository is used to store the Docker image built via a Terraform resource. 
# The only image being built right now is the pipeline components container image.
artifact_registry:
  pipelines_repo:
    name: "pipelines-repo"
    region: "${cloud_region}"
    project_id: "${project_id}"
  pipelines_docker_repo:
    name: "pipelines-docker-repo"
    region: "${cloud_region}"
    project_id: "${project_id}"

# This block contains configuration parameters for the Dataflow jobs and templates.
# The Activation Application terraform module uses Dataflow templates to create the Dataflow job.
# The Dataflow job is responsible for sending the model predictions to the GA4 / GAds platforms via
# Measurement Protocol API.
dataflow:
  # The `worker_service_account_id` is the service account ID used by the dataflow workers. 
  worker_service_account_id: "df-worker"
  # The `worker_service_account` is the service account used by the dataflow workers. 
  # The service account is created via a Terraform resource.
  worker_service_account: "df-worker@${project_id}.iam.gserviceaccount.com"

# This block contains configuration parameters for the Vertex AI pipeline components.
# The Pipelines terraform module uses Vertex AI pipeline components to create the Vertex AI pipeline.
# The Vertex AI pipeline uses a Docker image at every step which is customized for this solution.
# Navigate to Vertex AI -> Training -> Custom Job to see the pipeline components executions.
vertex_ai:
  # The components block contains configuration parameters for the Vertex AI pipeline components.
  components:
    # The `base_image_name` is the name of the Docker container image used by the pipeline components.
    # The base image is created via a Terraform resource.
    # The Dockerfile recipe can be found at `pipelines/base_component_image/Dockerfile`.
    # Any python library dependencies should be installed in the `pyproject.toml` file.
    # The `pyproject.toml` file is a configuration file used by packaging tools, as well as other 
    # tools such as linters, type checkers, etc.
    # The `pyproject.toml` file can be found at `pipelines/base_component_image/pyproject.toml`.
    base_image_name: "ma-components"
    base_image_tag: "dev"

  # This pipelines block contains configuration parameters for the Vertex AI pipelines.
  # The current pipelines are:
  # - feature-creation-auto-audience-segmentation
  # - feature-creation-audience-segmentation
  # - feature-creation-purchase-propensity
  # - feature-creation-customer-ltv
  # - propensity
  #   - training
  #   - prediction
  # - segmentation
  #   - training
  #   - prediction
  # - auto_segmentation
  #   - training
  #   - prediction
  # - propensity_clv
  #   - training
  # - clv
  #   - training
  #   - prediction
  pipelines: 
    project_id: "${project_id}"
    service_account_id: "vertex-pipelines-sa"
    service_account: "vertex-pipelines-sa@${project_id}.iam.gserviceaccount.com"
    region: "${cloud_region}"
    bucket_name: "${project_id}-pipelines"
    model_bucket_name: "${project_id}-custom-models"
    root_path: "gs://${project_id}-pipelines/pipelines/"

    # This pipeline contains the configuration parameters for the feature creation pipeline for the auto audience segmentation model.
    # This block defines the pipeline parameters that are going to be used for three tasks: compilation, upload and scheduling.
    # The python function that perform `compilation` and `upload to GCS bucket` are defined in `python/pipelines/compiler.py` and `python/pipelines/uploader.py`.
    # The python function that `schedules`` the pipeline is defined in `python/pipelines/scheduler.py`.
    feature-creation-auto-audience-segmentation:
      execution:
        # The `name` parameter is the name of the pipeline that will appear in the Vertex AI pipeline UI.
        name: "feature-creation-auto-audience-segmentation"
        # The `job_id_prefix` is the prefix of the Vertex AI Custom Job that will be used at the execution of each individual component step.
        job_id_prefix: "feature-creation-auto-audience-segmentation-"
        # The `experiment_name` is the name of the experiment that will appear in the Vertex AI Experiments UI.
        experiment_name: "feature-creation-auto-audience-segmentation"
        # The `type` defines whether the pipeline is going to be a `tabular-workflows` or a `custom` pipeline.
        type: "custom"
        # The `schedule` defines the schedule values of the pipeline.
        # This solution uses the Vertex AI Pipeline Scheduler.
        # More information can be found at https://cloud.google.com/vertex-ai/docs/pipelines/scheduler.
        schedule:
          # The `cron` is the cron schedule. Make sure you review the TZ=America/New_York timezone.
          # More information can be found at https://cloud.google.com/scheduler/docs/configuring/cron-job-schedules.
          cron: "TZ=America/New_York 0 1 * * *"
          # The `max_concurrent_run_count` defines the maximum number of concurrent pipeline runs.
          max_concurrent_run_count: 1
          start_time: null
          end_time: null
          # The `state` defines the state of the pipeline.
          # In case you don't want to schedule the pipeline, set the state to `PAUSED`.
          state: ACTIVE # possible states ACTIVE or PAUSED
        # The `pipeline_parameters` defines the parameters that are going to be used to compile the pipeline.
        # Those values may difer depending on the pipeline type and the pipeline steps being used.
        # Make sure you review the python function the defines the pipeline.
        # The pipeline definition function can be found in `python/pipelines/feature_engineering_pipelines.py` 
        # or other files ending with `python/pipelines/*_pipeline.py`.
        pipeline_parameters:
          project_id: "${project_id}"
          location: "${location}"
          dataset: "auto_audience_segmentation"
          feature_table: "page_path_cumulative_traffic"
          mds_project_id: "${mds_project_id}"
          mds_dataset: "${mds_dataset}"
          date_start: "2023-01-01"
          date_end: "2023-12-31"
          stored_procedure_name: "auto_audience_segmentation_training_preparation"
          training_table: "auto_audience_segmentation_training_full_dataset"
          reg_expression: "^${website_url}([-a-zA-Z0-9@:%_+.~#?//=]*)$"
          perc_keep: 35
          lookback_days: 15
          query_auto_audience_segmentation_inference_preparation: "
            CALL `{auto_audience_segmentation_inference_preparation_procedure_name}`();"
<<<<<<< HEAD
          #query_auto_audience_segmentation_training_preparation: "
          #  CALL `{auto_audience_segmentation_training_preparation_procedure_name}`();"
          
          query_parameters:
            - { name: "input_date", type: "DATE", value: None } # If value is not defined then assume current_date()
          # The `timeout` parameter defines the timeout of the pipeline in seconds.
          # The default value is 3600 seconds (1 hour).
=======
>>>>>>> 61c37077
          timeout: 3600.0
        # The `pipeline_parameters_substitutions` defines the substitutions that are going to be applied to the pipeline parameters before compilation.
        # Check the parameter values above to see if they are used. 
        # They typically follow this format {parameter_subsititution_key}.
        # To apply a substitution, make sure you define the pair: {parameter_subsititution_key}: {parameter_subsititution_value}.
        pipeline_parameters_substitutions:
          date_timezone: "UTC" # used when input_date is None and need to get current date.
          auto_audience_segmentation_inference_preparation_procedure_name: "${project_id}.auto_audience_segmentation.invoke_auto_audience_segmentation_inference_preparation"
          auto_audience_segmentation_training_preparation_procedure_name: "${project_id}.auto_audience_segmentation.invoke_auto_audience_segmentation_training_preparation"
    
<<<<<<< HEAD
    # This pipeline contains the configuration parameters for the feature creation pipeline for the audience segmentation model.
    # This block defines the pipeline parameters that are going to be used for three tasks: compilation, upload and scheduling.
    # The python function that perform `compilation` and `upload to GCS bucket` are defined in `python/pipelines/compiler.py` and `python/pipelines/uploader.py`.
    # The python function that `schedules`` the pipeline is defined in `python/pipelines/scheduler.py`.
=======
>>>>>>> 61c37077
    feature-creation-audience-segmentation:
      execution:
        # The `name` parameter is the name of the pipeline that will appear in the Vertex AI pipeline UI.
        name: "feature-creation-audience-segmentation"
        # The `job_id_prefix` is the prefix of the Vertex AI Custom Job that will be used at the execution of each individual component step.
        job_id_prefix: "feature-creation-audience-segmentation-"
        # The `experiment_name` is the name of the experiment that will appear in the Vertex AI Experiments UI.
        experiment_name: "feature-creation-audience-segmentation"
        # The `type` defines whether the pipeline is going to be a `tabular-workflows` or a `custom` pipeline.
        type: "custom"
        # The `schedule` defines the schedule values of the pipeline.
        # This solution uses the Vertex AI Pipeline Scheduler.
        # More information can be found at https://cloud.google.com/vertex-ai/docs/pipelines/scheduler.
        schedule:
          # The `cron` is the cron schedule. Make sure you review the TZ=America/New_York timezone.
          # More information can be found at https://cloud.google.com/scheduler/docs/configuring/cron-job-schedules.
          cron: "TZ=America/New_York 0 1 * * *"
          # The `max_concurrent_run_count` defines the maximum number of concurrent pipeline runs.
          max_concurrent_run_count: 1
          start_time: null
          end_time: null
          # The `state` defines the state of the pipeline.
          # In case you don't want to schedule the pipeline, set the state to `PAUSED`.
          state: ACTIVE # possible states ACTIVE or PAUSED
        # The `pipeline_parameters` defines the parameters that are going to be used to compile the pipeline.
        # Those values may difer depending on the pipeline type and the pipeline steps being used.
        # Make sure you review the python function the defines the pipeline.
        # The pipeline definition function can be found in `python/pipelines/feature_engineering_pipelines.py` 
        # or other files ending with `python/pipelines/*_pipeline.py`.
        pipeline_parameters:
          project_id: "${project_id}"
          location: "${location}"
          query_user_segmentation_dimensions: "
            CALL `{user_segmentation_dimensions_procedure_name}`();"
          query_user_lookback_metrics: "
            CALL `{user_lookback_metrics_procedure_name}`();"
          query_user_scoped_segmentation_metrics: "
            CALL `{user_scoped_segmentation_metrics_procedure_name}`();"
          query_audience_segmentation_inference_preparation: "
            CALL `{audience_segmentation_inference_preparation_procedure_name}`();"
          query_audience_segmentation_training_preparation: "
            CALL `{audience_segmentation_training_preparation_procedure_name}`();"
<<<<<<< HEAD
          
          query_parameters:
            - { name: "input_date", type: "DATE", value: None } # If value is not defined then assume current_date()
          # The `timeout` parameter defines the timeout of the pipeline in seconds.
          # The default value is 3600 seconds (1 hour).
=======
>>>>>>> 61c37077
          timeout: 3600.0
        # The `pipeline_parameters_substitutions` defines the substitutions that are going to be applied to the pipeline parameters before compilation.
        # Check the parameter values above to see if they are used. 
        # They typically follow this format {parameter_subsititution_key}.
        # To apply a substitution, make sure you define the pair: {parameter_subsititution_key}: {parameter_subsititution_value}.
        pipeline_parameters_substitutions: # Substitutions are applied to the parameters before compilation
          user_segmentation_dimensions_procedure_name: "${project_id}.feature_store.invoke_user_segmentation_dimensions"
          user_lookback_metrics_procedure_name: "${project_id}.feature_store.invoke_user_lookback_metrics"
          user_scoped_segmentation_metrics_procedure_name: "${project_id}.feature_store.invoke_user_scoped_segmentation_metrics"
          date_timezone: "UTC" # used when input_date is None and need to get current date.
          audience_segmentation_inference_preparation_procedure_name: "${project_id}.audience_segmentation.invoke_audience_segmentation_inference_preparation"
          audience_segmentation_training_preparation_procedure_name: "${project_id}.audience_segmentation.invoke_audience_segmentation_training_preparation"

<<<<<<< HEAD
    # This pipeline contains the configuration parameters for the feature creation pipeline for the purchase propensity model.
=======
>>>>>>> 61c37077
    feature-creation-purchase-propensity: 
      execution:
        name: "feature-creation-purchase-propensity"
        job_id_prefix: "feature-creation-purchase-propensity-"
        experiment_name: "feature-creation-purchase-propensity"
        type: "custom"
        schedule:
          cron: "TZ=America/New_York 0 1 * * *"
          max_concurrent_run_count: 1
          start_time: null
          end_time: null
          state: ACTIVE # possible states ACTIVE or PAUSED
        pipeline_parameters:
          project_id: "${project_id}"
          location: "${location}"
          query_purchase_propensity_label: "
            CALL `{purchase_propensity_label_procedure_name}`();"
          query_user_dimensions: "
            CALL `{user_dimensions_procedure_name}`();"
          query_user_rolling_window_metrics: "
            CALL `{user_rolling_window_metrics_procedure_name}`();"
          query_user_scoped_metrics: "
            CALL `{user_scoped_metrics_procedure_name}`();"
          query_user_session_event_aggregated_metrics: "
            CALL `{user_session_event_aggregated_metrics_procedure_name}`();"
          query_purchase_propensity_inference_preparation: "
            CALL `{purchase_propensity_inference_preparation_procedure_name}`();"
          query_purchase_propensity_training_preparation: "
            CALL `{purchase_propensity_training_preparation_procedure_name}`();"
          timeout: 3600.0
        pipeline_parameters_substitutions: # Substitutions are applied to the parameters before compilation
          purchase_propensity_label_procedure_name: "${project_id}.feature_store.invoke_purchase_propensity_label"
          user_dimensions_procedure_name: "${project_id}.feature_store.invoke_user_dimensions"
          user_rolling_window_metrics_procedure_name: "${project_id}.feature_store.invoke_user_rolling_window_metrics"
          user_scoped_metrics_procedure_name: "${project_id}.feature_store.invoke_user_scoped_metrics"
          user_session_event_aggregated_metrics_procedure_name: "${project_id}.feature_store.invoke_user_session_event_aggregated_metrics"
          date_timezone: "UTC" # used when input_date is None and need to get current date.
          purchase_propensity_inference_preparation_procedure_name: "${project_id}.purchase_propensity.invoke_purchase_propensity_inference_preparation"
          purchase_propensity_training_preparation_procedure_name: "${project_id}.purchase_propensity.invoke_purchase_propensity_training_preparation"

    # This pipeline contains the configuration parameters for the feature creation pipeline for the customer lifetime value model.
    feature-creation-customer-ltv:
      execution:
        name: "feature-creation-customer-ltv"
        job_id_prefix: "feature-creation-customer-ltv-"
        experiment_name: "feature-creation-customer-ltv"
        type: "custom"
        schedule:
          cron: "TZ=America/New_York 0 1 * * *"
          max_concurrent_run_count: 1
          start_time: null
          end_time: null
          state: ACTIVE # possible states ACTIVE or PAUSED
        pipeline_parameters:
          project_id: "${project_id}"
          location: "${location}"
          query_customer_lifetime_value_label: "
            CALL `{customer_lifetime_value_label_procedure_name}`();"
          query_user_lifetime_dimensions: "
            CALL `{user_lifetime_dimensions_procedure_name}`();"
          query_user_rolling_window_lifetime_metrics: "
            CALL `{user_rolling_window_lifetime_metrics_procedure_name}`();"
          query_user_scoped_lifetime_metrics: "
            CALL `{user_scoped_lifetime_metrics_procedure_name}`();"
          query_customer_lifetime_value_inference_preparation: "
            CALL `{customer_lifetime_value_inference_preparation_procedure_name}`();"
          query_customer_lifetime_value_training_preparation: "
            CALL `{customer_lifetime_value_training_preparation_procedure_name}`();"
          timeout: 3600.0
        pipeline_parameters_substitutions: # Substitutions are applied to the parameters before compilation
          customer_lifetime_value_label_procedure_name: "${project_id}.feature_store.invoke_customer_lifetime_value_label"
          user_lifetime_dimensions_procedure_name: "${project_id}.feature_store.invoke_user_lifetime_dimensions"
          user_rolling_window_lifetime_metrics_procedure_name: "${project_id}.feature_store.invoke_user_rolling_window_lifetime_metrics"
          user_scoped_lifetime_metrics_procedure_name: "${project_id}.feature_store.invoke_user_scoped_lifetime_metrics"
          date_timezone: "UTC" # used when input_date is None and need to get current date.
          customer_lifetime_value_inference_preparation_procedure_name: "${project_id}.customer_lifetime_value.invoke_customer_lifetime_value_inference_preparation"
          customer_lifetime_value_training_preparation_procedure_name: "${project_id}.customer_lifetime_value.invoke_customer_lifetime_value_training_preparation"
<<<<<<< HEAD
    
    # This pipeline contains the configuration parameters for the value based bidding training and inference pipelines.
    value_based_bidding:
      training:
        name: "value-based-bidding-training-pl"
        job_id_prefix: "value-based-bidding-training-pl-"
        experiment_name: "value-based-bidding-training"
        type: "tabular-workflows"
        schedule:
          # define the schedule for the pipeline
          cron: "TZ=America/New_York 0 1 * * *"
          max_concurrent_run_count: 1
          start_time: null
          end_time: null
          state: ACTIVE # possible states ACTIVE or PAUSED 
        pipeline_parameters:
          project: "${project_id}"
          location: "${cloud_region}"
          root_dir: "gs://${project_id}-pipelines/value-based-bidding"
          transformations: "gs://${project_id}-pipelines/value-based-bidding/transformations_config_{timestamp}.json"
          train_budget_milli_node_hours: 1000 # 1 hour
          run_evaluation: true
          run_distillation: false
          prediction_type: "regression"
          optimization_objective: "minimize-mae" #minimize-rmse
          target_column: "Purchase_Product"
          predefined_split_key: "data_split"
          data_source_csv_filenames: null
          training_fraction: null
          validation_fraction: null
          test_fraction: null
          # data_source_bigquery_table_path: "bq://${project_id}.value_based_bidding.v_value_based_bidding_training_360"
          # data_source_bigquery_table_path: "bq://${project_id}.value_based_bidding.v_value_based_bidding_training_360"
          data_source_bigquery_table_path: "bq://${project_id}.${mds_dataset}.aggregated_vbb_training"
          data_source_bigquery_table_schema: "../sql/schema/table/value_based_bidding_training_preparation.json"
          dataflow_service_account: "df-worker@${project_id}.iam.gserviceaccount.com"
          timestamp_split_key: null
          stratified_split_key: null
          weight_column: null
          additional_experiments: null
          export_additional_model_without_custom_ops: false
          study_spec_parameters_override:
            - parameter_id: "model_type"
              categorical_value_spec:
                values: 
                  - boosted_trees
        exclude_features:
          - Purchase_Product
          - Dt
          - data_split
        pipeline_parameters_substitutions: null
      explanation:
        name: "value-based-bidding-explanation-pl"
        job_id_prefix: "value-based-bidding-explanation-pl-"
        experiment_name: "value-based-bidding-explanation"
        type: "custom"
        schedule:
          cron: "TZ=America/New_York 0 5 * * *"
          max_concurrent_run_count: 1
          start_time: null
          end_time: null
          state: ACTIVE # possible states ACTIVE or PAUSED
        pipeline_parameters:
          project_id: "${project_id}"
          location: "${cloud_region}"
          job_name_prefix: "value-based-bidding-explanation-pl-"
          model_display_name: "value-based-bidding-training-pl-model" # must match the model name defined in the training pipeline. for now it is {NAME_OF_PIPELINE}-model
          model_metric_name: "meanAbsoluteError" #'rootMeanSquaredError', 'meanAbsoluteError', 'meanAbsolutePercentageError', 'rSquared', 'rootMeanSquaredLogError'
          model_metric_threshold: 400
          number_of_models_considered: 1
          bigquery_source: "${project_id}.${mds_dataset}.aggregated_vbb_inference"
          bigquery_destination_prefix: "${project_id}.value_based_bidding"
          bq_unique_key: "Dt"
          machine_type: "n1-standard-4"
          max_replica_count: 10
          batch_size: 64
          accelerator_count: 0
          accelerator_type: "ACCELERATOR_TYPE_UNSPECIFIED" # ONE OF ACCELERATOR_TYPE_UNSPECIFIED, NVIDIA_TESLA_K80, NVIDIA_TESLA_P100, NVIDIA_TESLA_V100, NVIDIA_TESLA_P4, NVIDIA_TESLA_T4
          generate_explanation: true
          aggregated_predictions_dataset_location: "${location}"
          query_aggregate_last_day_predictions: "CALL `${project_id}.aggregated_predictions.aggregate_last_day_predictions`();"
        pipeline_parameters_substitutions: null

    # This pipeline contains the configuration parameters for the propensity training and inference pipelines for the purchase propensity model.
=======
          
>>>>>>> 61c37077
    propensity:
      training:
        name: "propensity-training-pl"
        job_id_prefix: "propensity-training-pl-"
        experiment_name: "propensity-training"
        type: "tabular-workflows"
        schedule:
          cron: "TZ=America/New_York 0 8 * * SAT"
          max_concurrent_run_count: 1
          start_time: null
          end_time: null
          state: ACTIVE # possible states ACTIVE or PAUSED
        pipeline_parameters:
          project: "${project_id}"
          location: "${cloud_region}"
          root_dir: "gs://${project_id}-pipelines/propensity-training"
          transformations: "gs://${project_id}-pipelines/propensity-training/transformations_config_{timestamp}.json"
          custom_transformations: "pipelines/transformations-purchase-propensity.json"
          train_budget_milli_node_hours: 1000 # 1 hour
          max_selected_features: 20
          apply_feature_selection_tuning: true
          run_evaluation: true
          run_distillation: false
          prediction_type: "classification"
          optimization_objective: "minimize-log-loss"
          target_column: "will_purchase"
          predefined_split_key: "data_split"
          data_source_csv_filenames: null
          training_fraction: null
          validation_fraction: null
          test_fraction: null
          # data_source_bigquery_table_path: "bq://${project_id}.purchase_propensity.v_purchase_propensity_training_15_7"
          # data_source_bigquery_table_path: "bq://${project_id}.purchase_propensity.v_purchase_propensity_training_15_15"
          data_source_bigquery_table_path: "bq://${project_id}.purchase_propensity.v_purchase_propensity_training_30_15_balanced"
          data_source_bigquery_table_schema: "../sql/schema/table/purchase_propensity_training_preparation.json"
          dataflow_service_account: "df-worker@${project_id}.iam.gserviceaccount.com"
          timestamp_split_key: null
          stratified_split_key: null
          weight_column: null
          additional_experiments: null
          export_additional_model_without_custom_ops: false
          #Don't use when parameter `apply_feature_selection_tuning` is `true`
          #study_spec_parameters_override:
          #  - parameter_id: "model_type"
          #    categorical_value_spec:
          #      values: 
          #        - nn
          #        - boosted_trees
          #  - parameter_id: "feature_selection_rate"
          #    double_value_spec:
          #      min_value: 0.5
          #      max_value: 1.0
          #    scale_type: UNIT_LINEAR_SCALE
        exclude_features:
          - processed_timestamp
          - data_split
          - feature_date
          - user_pseudo_id
          - user_id
          - will_purchase
        pipeline_parameters_substitutions: null 
      prediction:
        name: "propensity-prediction-pl"
        job_id_prefix: "propensity-prediction-pl-"
        experiment_name: "propensity-prediction"
        type: "custom"
        schedule:
          cron: "TZ=America/New_York 0 5 * * *"
          max_concurrent_run_count: 1
          start_time: null
          end_time: null
          state: ACTIVE # possible states ACTIVE or PAUSED
        pipeline_parameters:
          project_id: "${project_id}"
          location: "${cloud_region}"
          job_name_prefix: "propensity-prediction-pl-"
          model_display_name: "propensity-training-pl-model" # must match the model name defined in the training pipeline. for now it is {NAME_OF_PIPELINE}-model
          model_metric_name: "logLoss"
          model_metric_threshold: 0.9
          number_of_models_considered: 1
          bigquery_source: "${project_id}.purchase_propensity.v_purchase_propensity_inference_30_15"
          bigquery_destination_prefix: "${project_id}.purchase_propensity"
          bq_unique_key: "user_pseudo_id"
          machine_type: "n1-standard-4"
          max_replica_count: 10
          batch_size: 64
          accelerator_count: 0
          accelerator_type: "ACCELERATOR_TYPE_UNSPECIFIED" # ONE OF ACCELERATOR_TYPE_UNSPECIFIED, NVIDIA_TESLA_K80, NVIDIA_TESLA_P100, NVIDIA_TESLA_V100, NVIDIA_TESLA_P4, NVIDIA_TESLA_T4
          generate_explanation: false
          threashold: 0.5
          positive_label: "1"
          aggregated_predictions_dataset_location: "${location}"
          query_aggregate_last_day_predictions: "CALL `${project_id}.aggregated_predictions.aggregate_last_day_predictions`();"
          pubsub_activation_topic: "activation-trigger"
          pubsub_activation_type: "purchase-propensity-30-15"  # purchase-propensity-30-15 | purchase-propensity-15-15 | purchase-propensity-15-7" 
        pipeline_parameters_substitutions: null
    
    # This pipeline contains the configuration parameters for the segmentation training and inference pipelines for the audience segmentation model.
    segmentation:
      training:
        name: "segmentation-training-pl"
        job_id_prefix: "segmentation-training-pl-"
        experiment_name: "segmentation-training"
        type: "custom"
        schedule:
          cron: "TZ=America/New_York 0 12 * * SAT"
          max_concurrent_run_count: 1
          start_time: null
          end_time: null
          state: ACTIVE # possible states ACTIVE or PAUSED
        pipeline_parameters:
          project_id: "${project_id}"
          location: "${location}"
          km_num_clusters: 14
          km_init_method: "KMEANS++"
          km_distance_type: "EUCLIDEAN"
          km_standardize_features: "TRUE"
          km_max_interations: 20
          km_early_stop: "TRUE"
          km_min_rel_progress: 0.01
          km_warm_start: "FALSE"
          model_dataset_id: "${project_id}.audience_segmentation" # to also include project.dataset
          model_name_bq_prefix: "audience_segmentation_model" # must match the model name defined in the training pipeline. for now it is {NAME_OF_PIPELINE}-model
          vertex_model_name: "audience_segmentation_model"
          training_data_bq_table: "${project_id}.audience_segmentation.v_audience_segmentation_training_15"
          exclude_features:
            - processed_timestamp
            - data_split
            - feature_date
            - user_pseudo_id
            - user_id
        pipeline_parameters_substitutions: null
      prediction:
        name: "segmentation-prediction-pl"
        job_id_prefix: "segmentation-prediction-pl-"
        experiment_name: "segmentation-prediction"
        type: "custom"
        schedule:
          cron: "TZ=America/New_York 0 7 * * *"
          max_concurrent_run_count: 1
          start_time: null
          end_time: null
          state: ACTIVE # possible states ACTIVE or PAUSED
        pipeline_parameters:
          project_id: "${project_id}"
          location: "${location}"
          model_dataset_id: "${project_id}.audience_segmentation" # to also include project.dataset
          model_name_bq_prefix: "audience_segmentation_model" # must match the model name defined in the training pipeline. for now it is {NAME_OF_PIPELINE}-model
          model_metric_name: "davies_bouldin_index" # one of davies_bouldin_index ,  mean_squared_distance
          model_metric_threshold: 10 
          number_of_models_considered: 2
          bigquery_source: "${project_id}.audience_segmentation.v_audience_segmentation_inference_15"
          bigquery_destination_prefix: "${project_id}.audience_segmentation.pred_audience_segmentation_inference_15"
          aggregated_predictions_dataset_location: "${location}"
          query_aggregate_last_day_predictions: "CALL `${project_id}.aggregated_predictions.aggregate_last_day_predictions`();"
          pubsub_activation_topic: "activation-trigger"
          pubsub_activation_type: "audience-segmentation-15" # audience-segmentation-15
        pipeline_parameters_substitutions: null

    # This pipeline contains the configuration parameters for the auto audience segmentation inference pipelines for the audience segmentation model.
    auto_segmentation:
      training:
        name: "auto-segmentation-training-pl"
        job_id_prefix: "auto-segmentation-training-pl-"
        experiment_name: "auto-segmentation-training"
        type: "custom"
        schedule:
          cron: "TZ=America/New_York 0 12 * * SAT"
          max_concurrent_run_count: 1
          start_time: null
          end_time: null
          state: ACTIVE # possible states ACTIVE or PAUSED
        pipeline_parameters:
          location: "${cloud_region}"
          project_id: "${project_id}"
          dataset: "auto_audience_segmentation"
          model_name: "interest-cluster-model"
          training_table: "auto_audience_segmentation_training_full_dataset"
          p_wiggle: 10
          min_num_clusters: 3
          bucket_name: "${project_id}-custom-models"
          image_uri: "us-docker.pkg.dev/vertex-ai/prediction/sklearn-cpu.1-2:latest"
        pipeline_parameters_substitutions: null
      prediction:
        name: "auto-segmentation-prediction-pl"
        job_id_prefix: "auto-segmentation-prediction-pl-"
        experiment_name: "auto-segmentation-prediction"
        type: "custom"
        schedule:
          cron: "TZ=America/New_York 0 7 * * *"
          max_concurrent_run_count: 1
          start_time: null
          end_time: null
          state: ACTIVE # possible states ACTIVE or PAUSED
        pipeline_parameters:
          project_id: "${project_id}"
          location: "${cloud_region}"
          model_name: "interest-cluster-model"
          bigquery_source: "${project_id}.auto_audience_segmentation.v_auto_audience_segmentation_inference_15"
          #bigquery_destination_prefix: "${project_id}.auto_audience_segmentation.pred_auto_audience_segmentation_inference_15"
          bigquery_destination_prefix: "${project_id}.auto_audience_segmentation"
          pubsub_activation_topic: "activation-trigger"
          pubsub_activation_type: "auto-audience-segmentation-15"
        pipeline_parameters_substitutions: null

    # This pipeline contains the configuration parameters for the purchase propensity model training pipelines used as part of the customer lifetime value (clv) inference pipeline.
    # The CLV training and inference pipeline requires a purchase propensity model training and a ltv regression model training. 
    propensity_clv:
      training:
        name: "propensity-clv-training-pl"
        job_id_prefix: "propensity-clv-training-pl-"
        experiment_name: "propensity-clv-training"
        type: "tabular-workflows"
        schedule:
          cron: "TZ=America/New_York 0 16 * * SAT"
          max_concurrent_run_count: 1
          start_time: null
          end_time: null
          state: ACTIVE # possible states ACTIVE or PAUSED
        pipeline_parameters:
          project: "${project_id}"
          location: "${cloud_region}"
          root_dir: "gs://${project_id}-pipelines/propensity-clv-training"
          transformations: "gs://${project_id}-pipelines/propensity-clv-training/transformations_config_{timestamp}.json"
          train_budget_milli_node_hours: 1000 # 1 hour
          max_selected_features: 20
          apply_feature_selection_tuning: true
          run_evaluation: true
          run_distillation: false
          prediction_type: "classification"
          optimization_objective: "minimize-log-loss"
          target_column: "will_purchase"
          predefined_split_key: "data_split"
          data_source_csv_filenames: null
          training_fraction: null
          validation_fraction: null
          test_fraction: null
          data_source_bigquery_table_path: "bq://${project_id}.purchase_propensity.v_purchase_propensity_training_30_30_balanced"
          data_source_bigquery_table_schema: "../sql/schema/table/purchase_propensity_training_preparation.json"
          dataflow_service_account: "df-worker@${project_id}.iam.gserviceaccount.com"
          timestamp_split_key: null
          stratified_split_key: null
          weight_column: null
          additional_experiments: null
          export_additional_model_without_custom_ops: false
          #Don't use when parameter `apply_feature_selection_tuning` is `true`
          #study_spec_parameters_override:
          #  - parameter_id: "model_type"
          #    categorical_value_spec:
          #      values: 
          #        - nn
          #        - boosted_trees
          #  - parameter_id: "feature_selection_rate"
          #    double_value_spec:
          #      min_value: 0.5
          #      max_value: 1.0
          #    scale_type: UNIT_LINEAR_SCALE
        exclude_features:
          - processed_timestamp
          - data_split
          - feature_date
          - user_pseudo_id
          - user_id
          - will_purchase
        pipeline_parameters_substitutions: null
    
    # This pipeline contains the configuration parameters for the customer lifetime value training and inference pipelines for the customer lifetime value model.
    clv:
      training:
        name: "clv-training-pl"
        job_id_prefix: "clv-training-pl-"
        experiment_name: "clv-training"
        type: "tabular-workflows"
        schedule:
          cron: "TZ=America/New_York 0 20 * * SAT"
          max_concurrent_run_count: 1
          start_time: null
          end_time: null
          state: ACTIVE # possible states ACTIVE or PAUSED
        pipeline_parameters:
          project: "${project_id}"
          location: "${cloud_region}"
          root_dir: "gs://${project_id}-pipelines/clv-training"
          transformations: "gs://${project_id}-pipelines/clv-training/transformations_config_{timestamp}.json"
          custom_transformations: "pipelines/transformations-customer-ltv.json"
          train_budget_milli_node_hours: 1000 # 1 hour
          max_selected_features: 20 
          apply_feature_selection_tuning: true
          run_evaluation: true
          run_distillation: false
          prediction_type: "regression"
          target_column: "pltv_revenue_30_days"
          predefined_split_key: "data_split"
          training_fraction: null
          validation_fraction: null
          test_fraction: null
          data_source_csv_filenames: null
          optimization_objective: minimize-mae # minimize-mae | minimize-rmse | minimize-rmsle
          data_source_bigquery_table_path: "bq://${project_id}.customer_lifetime_value.v_customer_lifetime_value_training_180_30"
          data_source_bigquery_table_schema: "../sql/schema/table/customer_lifetime_value_training_preparation.json"
          dataflow_service_account: "df-worker@${project_id}.iam.gserviceaccount.com"
          timestamp_split_key: null
          stratified_split_key: null
          weight_column: null
          additional_experiments: null
          export_additional_model_without_custom_ops: false
          #Don't use when parameter `apply_feature_selection_tuning` is `true`
          #study_spec_parameters_override:
          #  - parameter_id: "model_type"
          #    categorical_value_spec:
          #      values: 
          #        - nn
          #        - boosted_trees
          #  - parameter_id: "feature_selection_rate"
          #    double_value_spec:
          #      min_value: 0.5
          #      max_value: 1.0
          #    scale_type: UNIT_LINEAR_SCALE
        exclude_features:
          - processed_timestamp
          - data_split
          - feature_date
          - user_pseudo_id
          - user_id
        pipeline_parameters_substitutions: null 
      prediction:
        name: "clv-prediction-pl"
        job_id_prefix: "clv-prediction-pl-"
        experiment_name: "clv-prediction"
        type: "custom"
        schedule:
          cron: "TZ=America/New_York 0 6 * * *"
          max_concurrent_run_count: 1
          start_time: null
          end_time: null
          state: ACTIVE # possible states ACTIVE or PAUSED
        pipeline_parameters:
          project_id: "${project_id}"
          location: "${cloud_region}"
          purchase_job_name_prefix: "propensity-prediction-pl-"
          clv_job_name_prefix: "clv-prediction-pl-"
          purchase_model_display_name: "propensity-clv-training-pl-model" # must match the model name defined in the training pipeline. for now it is {NAME_OF_PIPELINE}-model
          purchase_model_metric_name: "logLoss"
          purchase_model_metric_threshold: 0.9
          number_of_purchase_models_considered: 1
          generate_explanation: false
          threashold: 0.5
          positive_label: "1"
          clv_model_display_name: "clv-training-pl-model" # must match the model name defined in the training pipeline. for now it is {NAME_OF_PIPELINE}-model
          clv_model_metric_name: "meanAbsoluteError" #'rootMeanSquaredError', 'meanAbsoluteError', 'meanAbsolutePercentageError', 'rSquared', 'rootMeanSquaredLogError'
          clv_model_metric_threshold: 400
          number_of_clv_models_considered: 1
          purchase_bigquery_source: "${project_id}.purchase_propensity.v_purchase_propensity_inference_30_30"
          purchase_bigquery_destination_prefix: "${project_id}.customer_lifetime_value"
          clv_bigquery_source: "${project_id}.customer_lifetime_value.v_customer_lifetime_value_inference_180_30"
          clv_bigquery_destination_prefix: "${project_id}.customer_lifetime_value"
          purchase_bq_unique_key: "user_pseudo_id"
          clv_bq_unique_key: "user_pseudo_id"
          machine_type: "n1-standard-4"
          max_replica_count: 10
          batch_size: 64
          accelerator_count: 0
          accelerator_type: "ACCELERATOR_TYPE_UNSPECIFIED" # ONE OF ACCELERATOR_TYPE_UNSPECIFIED, NVIDIA_TESLA_K80, NVIDIA_TESLA_P100, NVIDIA_TESLA_V100, NVIDIA_TESLA_P4, NVIDIA_TESLA_T4
          generate_explanation: false
          aggregated_predictions_dataset_location: "${location}"
          query_aggregate_last_day_predictions: "CALL `${project_id}.aggregated_predictions.aggregate_last_day_predictions`();"
          pubsub_activation_topic: "activation-trigger"
          pubsub_activation_type: "cltv-180-30" # cltv-180-180 | cltv-180-90 | cltv-180-30
        pipeline_parameters_substitutions: null

# This block contains configuration parameters for the BigQuery Datasets, Tables, Queries and Stored Procedures.
bigquery:
  project_id: "${project_id}"
  region: "${location}"
  dataset:
    feature_store:
      project_id: "${project_id}"
      name: "feature_store"
      location: "${location}"
      collation: "und:ci"
      is_case_insensitive: TRUE
      description: "Feature Store dataset for Marketing behavioural modeling"
      friendly_name: "Feature Store"
      max_time_travel_hours: 168 
      default_partition_expiration_days: 365
      default_table_expiration_days: 365
    purchase_propensity:
      name: "purchase_propensity"
      location: "${location}"
      project_id: "${project_id}"
      collation: "und:ci"
      is_case_insensitive: TRUE
      description: "Purchase Propensity Use Case dataset for Marketing behavioural modeling"
      friendly_name: "Purchase Propensity Dataset"
      max_time_travel_hours: 168
      default_partition_expiration_days: 365
      default_table_expiration_days: 365
    customer_lifetime_value:
      project_id: "${project_id}"
      name: "customer_lifetime_value"
      location: "${location}"
      collation: "und:ci"
      is_case_insensitive: TRUE
      description: "Customer Lifetime Value Use Case dataset for Marketing behavioural modeling"
      friendly_name: "Customer Lifetime Value Dataset"
      max_time_travel_hours: 168
      default_partition_expiration_days: 365
      default_table_expiration_days: 365
    audience_segmentation:
      project_id: "${project_id}"
      name: "audience_segmentation"
      location: "${location}"
      collation: "und:ci"
      is_case_insensitive: TRUE
      description: "Audience Segmentation Use Case dataset for Marketing behavioural modeling"
      friendly_name: "Audience Segmentation Dataset"
      max_time_travel_hours: 168
      default_partition_expiration_days: 365
      default_table_expiration_days: 365
    auto_audience_segmentation:
      project_id: "${project_id}"
      name: "auto_audience_segmentation"
      location: "${location}"
      collation: "und:ci"
      is_case_insensitive: TRUE
      description: "Auto Audience Segmentation Use Case dataset for Marketing behavioural modeling"
      friendly_name: "Auto Audience Segmentation Dataset"
      max_time_travel_hours: 48
      default_partition_expiration_days: 365
      default_table_expiration_days: 365
    aggregated_predictions:
      project_id: "${project_id}"
      name: "aggregated_predictions"
      location: "${location}"
      description: "Dataset with aggregated prediction results from multiple use cases"
      friendly_name: "Aggregated Predictions Dataset"
  table:
    audience_segmentation_inference_preparation:
      project_id: "${project_id}"
      dataset: "audience_segmentation"
      table_name: "audience_segmentation_inference_preparation"
      location: "${location}"
      table_description: "Audience Segmentation Inference Preparation table to be used for Model Prediction"
    customer_lifetime_value_inference_preparation:
      project_id: "${project_id}"
      dataset: "customer_lifetime_value"
      table_name: "customer_lifetime_value_inference_preparation"
      location: "${location}"
      table_description: "Customer Lifetime Value Inference Preparation table to be used for Model Prediction"
    customer_lifetime_value_label:
      project_id: "${project_id}"
      dataset: "customer_lifetime_value"
      table_name: "customer_lifetime_value_label"
      location: "${location}"
      table_description: "Customer Lifetime Value Inference Preparation table to be used for Model Prediction"
    purchase_propensity_inference_preparation:
      project_id: "${project_id}"
      dataset: "purchase_propensity"
      table_name: "purchase_propensity_inference_preparation"
      location: "${location}"
      table_description: "Purchase Propensity Inference Preparation table to be used for Model Prediction"
    purchase_propensity_label:
      project_id: "${project_id}"
      dataset: "feature_store"
      table_name: "purchase_propensity_label"
      location: "${location}"
      table_description: "Purchase Propensity Label table to be used for Model Prediction"
    user_dimensions:
      project_id: "${project_id}"
      dataset: "feature_store"
      table_name: "user_dimensions"
      location: "${location}"
      table_description: "User Dimensions table as part of the Feature Store"
    user_lifetime_dimensions:
      project_id: "${project_id}"
      dataset: "feature_store"
      table_name: "user_lifetime_dimensions"
      location: "${location}"
      table_description: "User Lifetime Dimensions table as part of the Feature Store"
    user_lookback_metrics:
      project_id: "${project_id}"
      dataset: "feature_store"
      table_name: "user_lookback_metrics"
      location: "${location}"
      table_description: "User Lookback Metrics table as part of the Feature Store"
    user_rolling_window_lifetime_metrics:
      project_id: "${project_id}"
      dataset: "feature_store"
      table_name: "user_rolling_window_lifetime_metrics"
      location: "${location}"
      table_description: "User Rolling Window Lifetime Metrics table as part of the Feature Store" 
    user_rolling_window_metrics:
      project_id: "${project_id}"
      dataset: "feature_store"
      table_name: "user_rolling_window_metrics"
      location: "${location}"
      table_description: "User Rolling Window Metrics table as part of the Feature Store"
    user_scoped_lifetime_metrics:
      project_id: "${project_id}"
      dataset: "feature_store"
      table_name: "user_scoped_lifetime_metrics"
      location: "${location}"
      table_description: "User Scoped Lifetime Metrics table as part of the Feature Store"
    user_scoped_metrics:
      project_id: "${project_id}"
      dataset: "feature_store"
      table_name: "user_scoped_metrics"
      location: "${location}"
      table_description: "User Scoped Metrics table as part of the Feature Store"
    user_scoped_segmentation_metrics:
      project_id: "${project_id}"
      dataset: "feature_store"
      table_name: "user_scoped_segmentation_metrics"
      location: "${location}"
      table_description: "User Scoped Segmentation Metrics table as part of the Feature Store" 
    user_segmentation_dimensions:
      project_id: "${project_id}"
      dataset: "feature_store"
      table_name: "user_segmentation_dimensions"
      location: "${location}"
      table_description: "User Segmentation Dimensions table as part of the Feature Store"
    user_session_event_aggregated_metrics:
      project_id: "${project_id}"
      dataset: "feature_store"
      table_name: "user_session_event_aggregated_metrics"
      location: "${location}"
      table_description: "User Session Event Aggregated Metrics table as part of the Feature Store" 
  query:
    audience_segmentation_query_template:
      none: none
    auto_audience_segmentation_query_template:
      none: none
    purchase_propensity_query_template:
      none: none
    cltv_query_template:
      none: none
    invoke_purchase_propensity_training_preparation:
      project_id: "${project_id}"
      dataset: "purchase_propensity"
      stored_procedure: "purchase_propensity_training_preparation"
      interval_max_date: 15
      interval_min_date: 30
      train_split_end_number: 5
      validation_split_end_number: 8
      mds_project_id: "${mds_project_id}"
      mds_dataset: "${mds_dataset}"
    invoke_audience_segmentation_training_preparation:
      project_id: "${project_id}"
      dataset: "audience_segmentation"
      stored_procedure: "audience_segmentation_training_preparation"
      interval_max_date: 1
      interval_min_date: 15
      train_split_end_number: 5
      validation_split_end_number: 8
      mds_project_id: "${mds_project_id}"
      mds_dataset: "${mds_dataset}"
    invoke_customer_lifetime_value_training_preparation:
      project_id: "${project_id}"
      dataset: "customer_lifetime_value"
      stored_procedure: "customer_lifetime_value_training_preparation"
      interval_max_date: 180
      interval_min_date: 180
      train_split_end_number: 5
      validation_split_end_number: 8
      mds_project_id: "${mds_project_id}"
      mds_dataset: "${mds_dataset}" 
    invoke_backfill_user_lifetime_dimensions:
      mds_project_id: "${mds_project_id}"
      mds_dataset: "${mds_dataset}"
      project_id: "${project_id}"
      dataset: "feature_store"
      insert_table: "user_lifetime_dimensions"
      interval_max_date: 180
      interval_min_date: 180
      interval_end_date: 180
    invoke_backfill_user_scoped_lifetime_metrics:
      mds_project_id: "${mds_project_id}"
      mds_dataset: "${mds_dataset}" 
      project_id: "${project_id}"
      dataset: "feature_store"
      insert_table: "user_scoped_lifetime_metrics"
      interval_max_date: 180
      interval_min_date: 180
      interval_end_date: 180
    invoke_backfill_user_session_event_aggregated_metrics:
      mds_project_id: "${mds_project_id}"
      mds_dataset: "${mds_dataset}" 
      project_id: "${project_id}"
      dataset: "feature_store"
      insert_table: "user_session_event_aggregated_metrics"
      interval_max_date: 15
      interval_min_date: 30
      interval_end_date: 30
    invoke_backfill_customer_lifetime_value_label:
      mds_project_id: "${mds_project_id}"
      mds_dataset: "${mds_dataset}"
      project_id: "${project_id}"
      dataset: "feature_store"
      insert_table: "customer_lifetime_value_label"
      interval_max_date: 180
      interval_min_date: 180
      interval_end_date: 180
    invoke_backfill_user_lookback_metrics:
      mds_project_id: "${mds_project_id}"
      mds_dataset: "${mds_dataset}"
      project_id: "${project_id}"
      dataset: "feature_store"
      insert_table: "user_lookback_metrics"
      interval_min_date: 15
      interval_end_date: 15
    invoke_backfill_user_rolling_window_lifetime_metrics:
      mds_project_id: "${mds_project_id}"
      mds_dataset: "${mds_dataset}"
      project_id: "${project_id}"
      dataset: "feature_store"
      insert_table: "user_rolling_window_lifetime_metrics"
      interval_max_date: 180
      interval_min_date: 180
      interval_end_date: 180
    invoke_backfill_user_scoped_segmentation_metrics:
      mds_project_id: "${mds_project_id}"
      mds_dataset: "${mds_dataset}"
      project_id: "${project_id}"
      dataset: "feature_store"
      insert_table: "user_scoped_segmentation_metrics"
      interval_min_date: 15
      interval_end_date: 15 
    invoke_backfill_user_segmentation_dimensions:
      mds_project_id: "${mds_project_id}"
      mds_dataset: "${mds_dataset}"
      project_id: "${project_id}"
      dataset: "feature_store"
      insert_table: "user_segmentation_dimensions"
      interval_min_date: 15
      interval_end_date: 15
    invoke_backfill_purchase_propensity_label:
      mds_project_id: "${mds_project_id}"
      mds_dataset: "${mds_dataset}"
      project_id: "${project_id}"
      dataset: "feature_store"
      insert_table: "purchase_propensity_label"
      interval_max_date: 15
      interval_min_date: 30
      interval_end_date: 30
    invoke_backfill_user_dimensions:
      mds_project_id: "${mds_project_id}"
      mds_dataset: "${mds_dataset}"
      project_id: "${project_id}"
      dataset: "feature_store"
      insert_table: "user_dimensions"
      interval_max_date: 15
      interval_min_date: 30
      interval_end_date: 30
    invoke_backfill_user_rolling_window_metrics:
      mds_project_id: "${mds_project_id}"
      mds_dataset: "${mds_dataset}" 
      project_id: "${project_id}"
      dataset: "feature_store"
      insert_table: "user_rolling_window_metrics"
      interval_max_date: 15
      interval_min_date: 30
      interval_end_date: 30
    invoke_backfill_user_scoped_metrics:
      mds_project_id: "${mds_project_id}"
      mds_dataset: "${mds_dataset}"
      project_id: "${project_id}"
      dataset: "feature_store"
      insert_table: "user_scoped_metrics"
      interval_max_date: 15
      interval_min_date: 30
      interval_end_date: 30 
    invoke_customer_lifetime_value_label:
      project_id: "${project_id}"
      dataset: "feature_store"
      stored_procedure: "customer_lifetime_value_label"
      interval_input_date: 180
    invoke_purchase_propensity_label:
      project_id: "${project_id}"
      dataset: "feature_store"
      stored_procedure: "purchase_propensity_label"
      interval_input_date: 15
    invoke_user_dimensions:
      project_id: "${project_id}"
      dataset: "feature_store"
      stored_procedure: "user_dimensions"
      interval_end_date: 180
    invoke_user_lifetime_dimensions:
      project_id: "${project_id}"
      dataset: "feature_store"
      stored_procedure: "user_lifetime_dimensions"
      interval_end_date: 180 
    invoke_user_scoped_lifetime_metrics:
      project_id: "${project_id}"
      dataset: "feature_store"
      stored_procedure: "user_scoped_lifetime_metrics"
      interval_end_date: 180 
    invoke_user_session_event_aggregated_metrics:
      project_id: "${project_id}"
      dataset: "feature_store"
      stored_procedure: "user_session_event_aggregated_metrics"
      interval_end_date: 180
    invoke_user_lookback_metrics: 
      project_id: "${project_id}"
      dataset: "feature_store"
      stored_procedure: "user_lookback_metrics"
      interval_end_date: 180
    invoke_user_rolling_window_lifetime_metrics:
      project_id: "${project_id}"
      dataset: "feature_store"
      stored_procedure: "user_rolling_window_lifetime_metrics"
      interval_end_date: 180
    invoke_user_scoped_segmentation_metrics:
      project_id: "${project_id}"
      dataset: "feature_store"
      stored_procedure: "user_scoped_segmentation_metrics"
      interval_end_date: 180
    invoke_user_segmentation_dimensions:
      project_id: "${project_id}"
      dataset: "feature_store"
      stored_procedure: "user_segmentation_dimensions"
      interval_end_date: 180
    invoke_user_rolling_window_metrics:
      project_id: "${project_id}"
      dataset: "feature_store"
      stored_procedure: "user_rolling_window_metrics"
      interval_end_date: 180
    invoke_user_scoped_metrics:
      project_id: "${project_id}"
      dataset: "feature_store"
      stored_procedure: "user_scoped_metrics"
      interval_end_date: 180 
    invoke_purchase_propensity_inference_preparation:
      project_id: "${project_id}"
      dataset: "purchase_propensity"
      stored_procedure: "purchase_propensity_inference_preparation"
    invoke_customer_lifetime_value_inference_preparation:
      project_id: "${project_id}"
      dataset: "customer_lifetime_value"
      stored_procedure: "customer_lifetime_value_inference_preparation"
    invoke_audience_segmentation_inference_preparation:
      project_id: "${project_id}"
      dataset: "audience_segmentation"
      stored_procedure: "audience_segmentation_inference_preparation"
    invoke_auto_audience_segmentation_inference_preparation:
      project_id: "${project_id}"
      dataset: "auto_audience_segmentation"
      stored_procedure: "auto_audience_segmentation_inference_preparation"
  procedure:
    audience_segmentation_training_preparation:
      project_id: "${project_id}"
      dataset: "audience_segmentation"
      name: "audience_segmentation_training_preparation"
      insert_table: "audience_segmentation_training_full_dataset"
      feature_store_project_id: "${project_id}"
      feature_store_dataset: "feature_store"
      mds_project_id: "${mds_project_id}"
      mds_dataset: "${mds_dataset}"
      expiration_duration_hours: 168
      samples_per_split: 100000
    customer_lifetime_value_label:
      project_id: "${project_id}"
      dataset: "feature_store"
      name: "customer_lifetime_value_label"
      insert_table: "customer_lifetime_value_label"
      mds_project_id: "${mds_project_id}"
      mds_dataset: "${mds_dataset}"
    customer_lifetime_value_training_preparation:
      project_id: "${project_id}"
      dataset: "customer_lifetime_value"
      name: "customer_lifetime_value_training_preparation"
      insert_table: "customer_lifetime_value_training_full_dataset"
      feature_store_project_id: "${project_id}"
      feature_store_dataset: "feature_store"
      mds_project_id: "${mds_project_id}"
      mds_dataset: "${mds_dataset}"
      expiration_duration_hours: 168
    purchase_propensity_label:
      project_id: "${project_id}"
      dataset: "feature_store"
      name: "purchase_propensity_label"
      insert_table: "purchase_propensity_label"
      mds_project_id: "${mds_project_id}"
      mds_dataset: "${mds_dataset}"
    purchase_propensity_training_preparation:
      project_id: "${project_id}"
      dataset: "purchase_propensity"
      name: "purchase_propensity_training_preparation"
      insert_table: "purchase_propensity_training_full_dataset"
      feature_store_project_id: "${project_id}"
      feature_store_dataset: "feature_store"
      mds_project_id: "${mds_project_id}"
      mds_dataset: "${mds_dataset}"
      expiration_duration_hours: 168
    user_dimensions:
      project_id: "${project_id}"
      dataset: "feature_store"
      name: "user_dimensions"
      insert_table: "user_dimensions"
      mds_project_id: "${mds_project_id}"
      mds_dataset: "${mds_dataset}"
    user_lifetime_dimensions:
      project_id: "${project_id}"
      dataset: "feature_store"
      name: "user_lifetime_dimensions"
      insert_table: "user_lifetime_dimensions"
      mds_project_id: "${mds_project_id}"
      mds_dataset: "${mds_dataset}"
    user_lookback_metrics:
      project_id: "${project_id}"
      dataset: "feature_store"
      name: "user_lookback_metrics"
      insert_table: "user_lookback_metrics"
      mds_project_id: "${mds_project_id}"
      mds_dataset: "${mds_dataset}"
    user_rolling_window_lifetime_metrics:
      project_id: "${project_id}"
      dataset: "feature_store"
      name: "user_rolling_window_lifetime_metrics"
      insert_table: "user_rolling_window_lifetime_metrics"
      mds_project_id: "${mds_project_id}"
      mds_dataset: "${mds_dataset}"
    user_rolling_window_metrics:
      project_id: "${project_id}"
      dataset: "feature_store"
      name: "user_rolling_window_metrics"
      insert_table: "user_rolling_window_metrics"
      mds_project_id: "${mds_project_id}"
      mds_dataset: "${mds_dataset}"
    user_scoped_lifetime_metrics:
      project_id: "${project_id}"
      dataset: "feature_store"
      name: "user_scoped_lifetime_metrics"
      insert_table: "user_scoped_lifetime_metrics"
      mds_project_id: "${mds_project_id}"
      mds_dataset: "${mds_dataset}"
    user_scoped_metrics:
      project_id: "${project_id}"
      dataset: "feature_store"
      name: "user_scoped_metrics"
      insert_table: "user_scoped_metrics"
      mds_project_id: "${mds_project_id}"
      mds_dataset: "${mds_dataset}"
    user_scoped_segmentation_metrics:
      project_id: "${project_id}"
      dataset: "feature_store"
      name: "user_scoped_segmentation_metrics"
      insert_table: "user_scoped_segmentation_metrics"
      mds_project_id: "${mds_project_id}"
      mds_dataset: "${mds_dataset}"
    user_segmentation_dimensions:
      project_id: "${project_id}"
      dataset: "feature_store"
      name: "user_segmentation_dimensions"
      insert_table: "user_segmentation_dimensions"
      mds_project_id: "${mds_project_id}"
      mds_dataset: "${mds_dataset}"
    user_session_event_aggregated_metrics:
      project_id: "${project_id}"
      dataset: "feature_store"
      name: "user_session_event_aggregated_metrics"
      insert_table: "user_session_event_aggregated_metrics"
      mds_project_id: "${mds_project_id}"
      mds_dataset: "${mds_dataset}"
    purchase_propensity_inference_preparation:
      project_id: "${project_id}"
      dataset: "purchase_propensity"
      name: "purchase_propensity_inference_preparation"
      feature_store_project_id: "${project_id}" 
      feature_store_dataset: "feature_store"
      insert_table: "purchase_propensity_inference_preparation"
      expiration_duration_hours: 168
    customer_lifetime_value_inference_preparation:
      project_id: "${project_id}"
      dataset: "customer_lifetime_value"
      name: "customer_lifetime_value_inference_preparation"
      feature_store_project_id: "${project_id}"
      feature_store_dataset: "feature_store"
      insert_table: "customer_lifetime_value_inference_preparation"
      expiration_duration_hours: 168
    audience_segmentation_inference_preparation:
      project_id: "${project_id}"
      dataset: "audience_segmentation"
      name: "audience_segmentation_inference_preparation"
      feature_store_project_id: "${project_id}"
      feature_store_dataset: "feature_store"
      insert_table: "audience_segmentation_inference_preparation"
      expiration_duration_hours: 168
      mds_dataset: "${mds_dataset}"
    auto_audience_segmentation_inference_preparation:
      project_id: "${project_id}"
      dataset: "auto_audience_segmentation"
      name: "auto_audience_segmentation_inference_preparation"
      feature_store_project_id: "${project_id}"
      feature_store_dataset: "feature_store"
      insert_table: "auto_audience_segmentation_inference_preparation"
      expiration_duration_hours: 12
      mds_dataset: "${mds_dataset}"
    aggregate_predictions_procedure:
      project_id: "${project_id}"
      dataset_id: "aggregated_predictions"
      table_id: "latest"
      customer_lifetime_value_dataset: "customer_lifetime_value"
      purchase_propensity_dataset: "purchase_propensity"
      audience_segmentation_dataset: "audience_segmentation"

  <|MERGE_RESOLUTION|>--- conflicted
+++ resolved
@@ -202,7 +202,6 @@
           lookback_days: 15
           query_auto_audience_segmentation_inference_preparation: "
             CALL `{auto_audience_segmentation_inference_preparation_procedure_name}`();"
-<<<<<<< HEAD
           #query_auto_audience_segmentation_training_preparation: "
           #  CALL `{auto_audience_segmentation_training_preparation_procedure_name}`();"
           
@@ -210,8 +209,6 @@
             - { name: "input_date", type: "DATE", value: None } # If value is not defined then assume current_date()
           # The `timeout` parameter defines the timeout of the pipeline in seconds.
           # The default value is 3600 seconds (1 hour).
-=======
->>>>>>> 61c37077
           timeout: 3600.0
         # The `pipeline_parameters_substitutions` defines the substitutions that are going to be applied to the pipeline parameters before compilation.
         # Check the parameter values above to see if they are used. 
@@ -222,13 +219,10 @@
           auto_audience_segmentation_inference_preparation_procedure_name: "${project_id}.auto_audience_segmentation.invoke_auto_audience_segmentation_inference_preparation"
           auto_audience_segmentation_training_preparation_procedure_name: "${project_id}.auto_audience_segmentation.invoke_auto_audience_segmentation_training_preparation"
     
-<<<<<<< HEAD
     # This pipeline contains the configuration parameters for the feature creation pipeline for the audience segmentation model.
     # This block defines the pipeline parameters that are going to be used for three tasks: compilation, upload and scheduling.
     # The python function that perform `compilation` and `upload to GCS bucket` are defined in `python/pipelines/compiler.py` and `python/pipelines/uploader.py`.
     # The python function that `schedules`` the pipeline is defined in `python/pipelines/scheduler.py`.
-=======
->>>>>>> 61c37077
     feature-creation-audience-segmentation:
       execution:
         # The `name` parameter is the name of the pipeline that will appear in the Vertex AI pipeline UI.
@@ -271,14 +265,11 @@
             CALL `{audience_segmentation_inference_preparation_procedure_name}`();"
           query_audience_segmentation_training_preparation: "
             CALL `{audience_segmentation_training_preparation_procedure_name}`();"
-<<<<<<< HEAD
           
           query_parameters:
             - { name: "input_date", type: "DATE", value: None } # If value is not defined then assume current_date()
           # The `timeout` parameter defines the timeout of the pipeline in seconds.
           # The default value is 3600 seconds (1 hour).
-=======
->>>>>>> 61c37077
           timeout: 3600.0
         # The `pipeline_parameters_substitutions` defines the substitutions that are going to be applied to the pipeline parameters before compilation.
         # Check the parameter values above to see if they are used. 
@@ -292,10 +283,7 @@
           audience_segmentation_inference_preparation_procedure_name: "${project_id}.audience_segmentation.invoke_audience_segmentation_inference_preparation"
           audience_segmentation_training_preparation_procedure_name: "${project_id}.audience_segmentation.invoke_audience_segmentation_training_preparation"
 
-<<<<<<< HEAD
     # This pipeline contains the configuration parameters for the feature creation pipeline for the purchase propensity model.
-=======
->>>>>>> 61c37077
     feature-creation-purchase-propensity: 
       execution:
         name: "feature-creation-purchase-propensity"
@@ -373,7 +361,6 @@
           date_timezone: "UTC" # used when input_date is None and need to get current date.
           customer_lifetime_value_inference_preparation_procedure_name: "${project_id}.customer_lifetime_value.invoke_customer_lifetime_value_inference_preparation"
           customer_lifetime_value_training_preparation_procedure_name: "${project_id}.customer_lifetime_value.invoke_customer_lifetime_value_training_preparation"
-<<<<<<< HEAD
     
     # This pipeline contains the configuration parameters for the value based bidding training and inference pipelines.
     value_based_bidding:
@@ -458,9 +445,6 @@
         pipeline_parameters_substitutions: null
 
     # This pipeline contains the configuration parameters for the propensity training and inference pipelines for the purchase propensity model.
-=======
-          
->>>>>>> 61c37077
     propensity:
       training:
         name: "propensity-training-pl"
