# Copyright 2023 Google LLC
#
# Licensed under the Apache License, Version 2.0 (the "License");
# you may not use this file except in compliance with the License.
# You may obtain a copy of the License at
#
#      http://www.apache.org/licenses/LICENSE-2.0
#
# Unless required by applicable law or agreed to in writing, software
# distributed under the License is distributed on an "AS IS" BASIS,
# WITHOUT WARRANTIES OR CONDITIONS OF ANY KIND, either express or implied.
# See the License for the specific language governing permissions and
# limitations under the License.

provider "google" {
  project = var.tf_state_project_id
  region  = var.google_default_region
}

data "google_project" "project" {}

<<<<<<< HEAD
resource "google_storage_bucket" "tf_state_bucket" {
  name                        = "tf-state-bucket-${var.tf_state_project_id}"
  location                    = var.google_default_region
  public_access_prevention    = "enforced"
  uniform_bucket_level_access = true
  versioning {
    enabled = true
  }
}

=======
>>>>>>> 2cce3fac
module "data_store" {
  source = "./modules/data-store"

  source_ga4_export_project_id = var.source_ga4_export_project_id
  source_ga4_export_dataset    = var.source_ga4_export_dataset
  source_ads_export_data       = var.source_ads_export_data

  data_processing_project_id = var.data_processing_project_id
  data_project_id            = var.data_project_id

  dataform_github_repo  = var.dataform_github_repo
  dataform_github_token = var.dataform_github_token

  create_dev_environment     = var.create_dev_environment
  create_staging_environment = var.create_staging_environment
  create_prod_environment    = var.create_prod_environment

  staging_data_project_id = var.staging_data_project_id

  project_owner_email = var.project_owner_email
}

locals {
  source_root_dir  = "../.."
  config_file_name = "config"
  poetry_run_alias = "${var.poetry_cmd} run"
  mds_dataset_sufix = var.create_prod_environment ? "prod" : var.create_dev_environment ? "dev" : "staging" 
}

resource "local_file" "feature_store_configuration" {
  filename = "${local.source_root_dir}/config/${local.config_file_name}.yaml"
  content = templatefile("${local.source_root_dir}/config/${var.feature_store_config_env}.yaml.tftpl", {
    project_id             = data.google_project.project.project_id
    project_name           = data.google_project.project.name
    project_number         = data.google_project.project.number
    mds_dataset            = "${var.mds_dataset_prefix}_${local.mds_dataset_sufix}"
    pipelines_github_owner = var.pipelines_github_owner
    pipelines_github_repo  = var.pipelines_github_repo
    location               = var.bigquery_location
  })
}

resource "null_resource" "poetry_install" {
  provisioner "local-exec" {
    command     = "${var.poetry_cmd} install"
    working_dir = local.source_root_dir
  }
}

resource "null_resource" "generate_sql_queries" {

  triggers = {
    working_dir = local.source_root_dir
  }

  provisioner "local-exec" {
    command     = <<-EOT
    ${local.poetry_run_alias} inv apply-env-variables-queries --env-name=${local.config_file_name}
    ${local.poetry_run_alias} inv apply-env-variables-procedures --env-name=${local.config_file_name}
    EOT
    working_dir = self.triggers.working_dir
  }

  provisioner "local-exec" {
    when        = destroy
    command     = <<-EOT
    rm sql/query/*.sql
    rm sql/procedure/*.sql
    EOT
    working_dir = self.triggers.working_dir
  }

  depends_on = [
    local_file.feature_store_configuration,
    null_resource.poetry_install
  ]
}

module "feature_store" {
  source           = "./modules/feature-store"
  config_file_path = local_file.feature_store_configuration.filename
  enabled          = var.deploy_feature_store
  count            = var.deploy_feature_store ? 1 : 0

  depends_on = [
    null_resource.generate_sql_queries
  ]
}

module "pipelines" {
  source           = "./modules/pipelines"
  config_file_path = local_file.feature_store_configuration.filename
  poetry_run_alias = local.poetry_run_alias
  count            = var.deploy_pipelines ? 1 : 0
  depends_on = [
    null_resource.poetry_install
  ]
}

module "activation" {
  source                 = "./modules/activation"
  project_id             = var.activation_project_id
  location               = var.google_default_region
  ga4_measurement_id     = var.ga4_measurement_id
  ga4_measurement_secret = var.ga4_measurement_secret
  count                  = var.deploy_activation ? 1 : 0
}<|MERGE_RESOLUTION|>--- conflicted
+++ resolved
@@ -19,19 +19,6 @@
 
 data "google_project" "project" {}
 
-<<<<<<< HEAD
-resource "google_storage_bucket" "tf_state_bucket" {
-  name                        = "tf-state-bucket-${var.tf_state_project_id}"
-  location                    = var.google_default_region
-  public_access_prevention    = "enforced"
-  uniform_bucket_level_access = true
-  versioning {
-    enabled = true
-  }
-}
-
-=======
->>>>>>> 2cce3fac
 module "data_store" {
   source = "./modules/data-store"
 
@@ -58,7 +45,7 @@
   source_root_dir  = "../.."
   config_file_name = "config"
   poetry_run_alias = "${var.poetry_cmd} run"
-  mds_dataset_sufix = var.create_prod_environment ? "prod" : var.create_dev_environment ? "dev" : "staging" 
+  mds_dataset_sufix = var.create_prod_environment ? "prod" : var.create_dev_environment ? "dev" : "staging"
 }
 
 resource "local_file" "feature_store_configuration" {
