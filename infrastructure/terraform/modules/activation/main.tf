--- conflicted
+++ resolved
@@ -61,9 +61,7 @@
 
   ga4_setup_source_file              = "${local.source_root_dir}/python/ga4_setup/setup.py"
   ga4_setup_source_file_content_hash = filesha512(local.ga4_setup_source_file)
-<<<<<<< HEAD
   ga4_stream_id_set = toset(var.ga4_stream_id)
-=======
 
   # GCP Cloud Build is not available in all regions.
   cloud_build_available_locations = [
@@ -75,7 +73,6 @@
     "southamerica-east1"
   ]
 
->>>>>>> 386dccc9
 }
 
 data "google_project" "activation_project" {
@@ -379,11 +376,7 @@
   }
   provisioner "local-exec" {
     command     = <<-EOT
-<<<<<<< HEAD
-    ${local.poetry_run_alias} ga4-setup --ga4_resource=custom_events --ga4_property_id=${var.ga4_property_id} --ga4_stream_id=${each.value}
-=======
-    ${var.uv_run_alias} ga4-setup --ga4_resource=custom_events --ga4_property_id=${var.ga4_property_id} --ga4_stream_id=${var.ga4_stream_id}
->>>>>>> 386dccc9
+    ${var.uv_run_alias} ga4-setup --ga4_resource=custom_events --ga4_property_id=${var.ga4_property_id} --ga4_stream_id=${each.value}
     EOT
     working_dir = local.source_root_dir
   }
@@ -402,11 +395,7 @@
   }
   provisioner "local-exec" {
     command     = <<-EOT
-<<<<<<< HEAD
-    ${local.poetry_run_alias} ga4-setup --ga4_resource=custom_dimensions --ga4_property_id=${var.ga4_property_id} --ga4_stream_id=${each.value}
-=======
-    ${var.uv_run_alias} ga4-setup --ga4_resource=custom_dimensions --ga4_property_id=${var.ga4_property_id} --ga4_stream_id=${var.ga4_stream_id}
->>>>>>> 386dccc9
+    ${var.uv_run_alias} ga4-setup --ga4_resource=custom_dimensions --ga4_property_id=${var.ga4_property_id} --ga4_stream_id=${each.value}
     EOT
     working_dir = local.source_root_dir
   }
@@ -462,12 +451,8 @@
 # a python command defined in the module ga4_setup.
 # This informatoin can then be used in other parts of the Terraform configuration to access the retrieved information.
 data "external" "ga4_measurement_properties" {
-<<<<<<< HEAD
   for_each    = local.ga4_stream_id_set
-  program     = ["bash", "-c", "${local.poetry_run_alias} ga4-setup --ga4_resource=measurement_properties --ga4_property_id=${var.ga4_property_id} --ga4_stream_id=${each.value}"]
-=======
-  program     = ["bash", "-c", "${var.uv_run_alias} ga4-setup --ga4_resource=measurement_properties --ga4_property_id=${var.ga4_property_id} --ga4_stream_id=${var.ga4_stream_id}"]
->>>>>>> 386dccc9
+  program     = ["bash", "-c", "${var.uv_run_alias} ga4-setup --ga4_resource=measurement_properties --ga4_property_id=${var.ga4_property_id} --ga4_stream_id=${each.value}"]
   working_dir = local.source_root_dir
 
   depends_on = [
@@ -572,15 +557,6 @@
         kms_key_name = google_kms_crypto_key.crypto_key_regional.id
       }
     ]
-<<<<<<< HEAD
-=======
-    ga4-measurement-secret = [
-      {
-        location     = var.location
-        kms_key_name = google_kms_crypto_key.crypto_key_regional.id
-      }
-    ]
->>>>>>> 386dccc9
   }
 
   depends_on = [
