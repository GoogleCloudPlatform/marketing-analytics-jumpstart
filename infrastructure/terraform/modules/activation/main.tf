--- conflicted
+++ resolved
@@ -57,14 +57,11 @@
   # This is calculating a hash number on the files contents to keep track of changes and trigger redeployment of resources 
   # in case any of these files contents changes.
   activation_application_content_hash = sha512(join("", [for f in local.activation_application_fileset : fileexists(f) ? filesha512(f) : sha512("file-not-found")]))
-<<<<<<< HEAD
 
   audience_segmentation_activation_query_file              = "${local.source_root_dir}/sql/query/audience_segmentation_query_template.sqlx"
   # This is calculating a hash number on the file content to keep track of changes and trigger redeployment of resources 
   # in case the file content changes.
   audience_segmentation_activation_query_file_content_hash = filesha512(local.audience_segmentation_activation_query_file)
-=======
->>>>>>> fe90e900
 }
 
 data "google_project" "activation_project" {
@@ -155,12 +152,9 @@
 resource "null_resource" "create_custom_dimensions" {
   triggers = {
     services_enabled_project = module.project_services.project_id
-<<<<<<< HEAD
     source_contents_hash     = local.audience_segmentation_activation_query_file_content_hash
-=======
     #source_activation_type_configuration_hash = local.activation_type_configuration_file_content_hash 
     #source_activation_application_python_hash = local.activation_application_content_hash
->>>>>>> fe90e900
   }
   provisioner "local-exec" {
     command     = <<-EOT
@@ -286,9 +280,7 @@
   bucket = module.pipeline_bucket.name
 }
 
-<<<<<<< HEAD
 # This resource creates a bucket object using as content the audience_segmentation_query_template_file file.
-=======
 data "template_file" "audience_segmentation_query_template_file" {
   template = file("${local.template_dir}/activation_query/${local.audience_segmentation_query_template_file}")
 
@@ -298,7 +290,6 @@
   }
 }
 
->>>>>>> fe90e900
 resource "google_storage_bucket_object" "audience_segmentation_query_template_file" {
   name    = "${local.configuration_folder}/${local.audience_segmentation_query_template_file}"
   content = data.template_file.audience_segmentation_query_template_file.rendered
